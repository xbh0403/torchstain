--- conflicted
+++ resolved
@@ -7,13 +7,6 @@
 
 GPU-accelerated stain tools for histopathological images. Compatible with PyTorch, TensorFlow, and Numpy.
 
-<<<<<<< HEAD
-| Algorithm | numpy | torch | tensorflow |
-|-|-|-|-|
-| Macenko [\[1\]](#reference) | &check; | &check; | &check; |
-| Reinhard [\[2\]](#reference) | &check; | &check; | &check; |
-| Modified Reinhard [\[3\]](#reference) | &check; | &check; | &check; |
-=======
 Normalization algorithms currently implemented:
 - Macenko [\[1\]](#reference) (ported from [numpy implementation](https://github.com/schaugf/HEnorm_python))
 - Reinhard [\[2\]](#reference)
@@ -22,7 +15,6 @@
 
 Augmentation algorithms currently implemented:
 - Macenko-Aug [\[1\]](#reference) (inspired by [StainTools](https://github.com/Peter554/StainTools))
->>>>>>> a3edeb39
 
 ## Installation
 
@@ -57,11 +49,6 @@
 
 ![alt text](data/result.png)
 
-<<<<<<< HEAD
-## Backend comparison
-
-Macenko runtime results using different backends with 10 runs per image size on a Intel(R) Core(TM) i5-8365U CPU @ 1.60GHz.
-=======
 ## Implemented algorithms
 
 | Algorithm | numpy | torch | tensorflow |
@@ -75,7 +62,6 @@
 ## Backend comparison
 
 Runtimes using the Macenko algorithm using different backends. Metrics were calculated from 10 repeated runs for each quadratic image size on an Intel(R) Core(TM) i5-8365U CPU @ 1.60GHz.
->>>>>>> a3edeb39
 
 |   size | numpy avg. time   | torch avg. time   | tf avg. time     |
 |--------|-------------------|-------------------|------------------|
@@ -92,12 +78,8 @@
 
 - [1] Macenko, Marc et al. "A method for normalizing histology slides for quantitative analysis." 2009 IEEE International Symposium on Biomedical Imaging: From Nano to Macro. IEEE, 2009.
 - [2] Reinhard, Erik et al. "Color transfer between images." IEEE Computer Graphics and Applications. IEEE, 2001.
-<<<<<<< HEAD
-- [3] Roy, Santanu et al. "Modified Reinhard Algorithm for Color Normalization of Colorectal Cancer Histopathology Images". 2021 29th European Signal Processing Conference (EUSIPCO). IEEE, 2021.
-=======
 - [3] Roy, Santanu et al. "Modified Reinhard Algorithm for Color Normalization of Colorectal Cancer Histopathology Images". 2021 29th European Signal Processing Conference (EUSIPCO), IEEE, 2021.
 - [4] Ivanov, Desislav et al. "Multi-target stain normalization for histology slides". arXiv (preprint). 2024.
->>>>>>> a3edeb39
 
 ## Citing
 
