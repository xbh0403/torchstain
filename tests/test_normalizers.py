--- conflicted
+++ resolved
@@ -24,17 +24,10 @@
     normalizer = torchstain.MacenkoNormalizer(backend='numpy')
     normalizer.fit(target)
 
-<<<<<<< HEAD
     torch_normalizer = torchstain.normalizers.MacenkoNormalizer(backend='torch')
     torch_normalizer.fit(T(target))
 
     tf_normalizer = torchstain.normalizers.MacenkoNormalizer(backend='tensorflow')
-=======
-    torch_normalizer = torchstain.MacenkoNormalizer(backend='torch')
-    torch_normalizer.fit(T(target))
-
-    tf_normalizer = torchstain.MacenkoNormalizer(backend='tensorflow')
->>>>>>> ac632d72
     tf_normalizer.fit(T(target))
 
     # transform
